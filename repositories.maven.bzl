--- conflicted
+++ resolved
@@ -17,13 +17,11 @@
 load("@bazel_tools//tools/build_defs/repo:utils.bzl", "maybe")
 
 COPYBARA_MAVEN_ARTIFACTS = [
-<<<<<<< HEAD
     maven.artifact("com.google.auto.value", "auto-value-annotations", "1.10.1"),
     maven.artifact("com.google.auto.value", "auto-value", "1.9"),
     maven.artifact("com.google.auto", "auto-common", "1.2.1"),
     maven.artifact("com.google.code.findbugs", "jsr305", "3.0.2", neverlink = True),
     maven.artifact("com.google.code.gson", "gson", "2.8.9"),
-=======
     maven.artifact("com.github.stephenc.jcip", "jcip-annotations", "1.0-1"),
     maven.artifact("com.google.auto.service", "auto-service", "1.0"),
     maven.artifact("com.google.auto.service", "auto-service-annotations", "1.0.1"),
@@ -33,7 +31,6 @@
     maven.artifact("com.google.code.findbugs", "jsr305", "3.0.2", neverlink = False),
     maven.artifact("com.google.code.gson", "gson", "2.8.5"),
     maven.artifact("com.google.errorprone", "error_prone_type_annotations", "2.16"),
->>>>>>> dbfa114b
     maven.artifact("com.google.flogger", "flogger-system-backend", "0.7.4"),
     maven.artifact("com.google.flogger", "flogger", "0.7.4"),
     maven.artifact("com.google.flogger", "google-extensions", "0.5.1"),
@@ -49,14 +46,11 @@
     maven.artifact("com.google.truth", "truth", "1.1.3", testonly = True),
     maven.artifact("com.google.truth.extensions", "truth-java8-extension", "0.41", testonly = True),
     maven.artifact("com.googlecode.java-diff-utils", "diffutils", "1.3.0"),
-<<<<<<< HEAD
     maven.artifact("commons-codec", "commons-codec", "1.15"),
-=======
     maven.artifact("com.ryanharter.auto.value", "auto-value-gson-extension", "1.3.1"),
     maven.artifact("com.ryanharter.auto.value", "auto-value-gson-runtime", "1.3.1"),
     maven.artifact("com.ryanharter.auto.value", "auto-value-gson-factory", "1.3.1"),
     maven.artifact("commons-codec", "commons-codec", "1.11"),
->>>>>>> dbfa114b
     maven.artifact("junit", "junit", "4.13.2", testonly = True),
     maven.artifact("net.bytebuddy", "byte-buddy-agent", "1.9.10", testonly = True),
     maven.artifact("net.bytebuddy", "byte-buddy", "1.9.10", testonly = True),
