# Copyright 2016 Google Inc.
#
# Licensed under the Apache License, Version 2.0 (the "License");
# you may not use this file except in compliance with the License.
# You may obtain a copy of the License at
#
#      http://www.apache.org/licenses/LICENSE-2.0
#
# Unless required by applicable law or agreed to in writing, software
# distributed under the License is distributed on an "AS IS" BASIS,
# WITHOUT WARRANTIES OR CONDITIONS OF ANY KIND, either express or implied.
# See the License for the specific language governing permissions and
# limitations under the License.

workspace(name = "copybara")

load("@bazel_tools//tools/build_defs/repo:http.bzl", "http_archive")
load("//third_party:bazel.bzl", "bazel_version")

# LICENSE: The Apache Software License, Version 2.0
http_archive(
    name = "io_bazel",
    url = "https://github.com/bazelbuild/bazel/archive/" + bazel_version + ".zip",
    strip_prefix = "bazel-" + bazel_version,
)

# Stuff used by Bazel Starlark syntax package transitively:

http_archive(
    name = "com_google_protobuf",
    url = "https://github.com/bazelbuild/bazel/archive/" + bazel_version + ".zip",
    strip_prefix = "bazel-" + bazel_version + "/third_party/protobuf/3.6.1",
)

# LICENSE: The Apache Software License, Version 2.0
http_archive(
    name = "rules_pkg",
    url = "https://github.com/bazelbuild/rules_pkg/releases/download/0.2.0/rules_pkg-0.2.0.tar.gz",
    sha256 = "5bdc04987af79bd27bc5b00fe30f59a858f77ffa0bd2d8143d5b31ad8b1bd71c",
)

<<<<<<< HEAD
RULES_JVM_EXTERNAL_TAG = "2.6"
RULES_JVM_EXTERNAL_SHA = "064b9085b21c349c8bd8be015a73efd6226dd2ff7d474797b3507ceca29544bb"

http_archive(
    name = "rules_jvm_external",
    strip_prefix = "rules_jvm_external-%s" % RULES_JVM_EXTERNAL_TAG,
    sha256 = RULES_JVM_EXTERNAL_SHA,
    url = "https://github.com/bazelbuild/rules_jvm_external/archive/%s.zip" % RULES_JVM_EXTERNAL_TAG,
)

load("@rules_jvm_external//:defs.bzl", "maven_install")

maven_install(
    name = "maven",
    artifacts = [
        "com.beust:jcommander:1.48",
        "com.google.auto.value:auto-value-annotations:1.6.3",
        "com.google.auto.value:auto-value:1.6.3",
        "com.google.auto:auto-common:0.10",
        "com.google.code.findbugs:jsr305:3.0.2",
        "com.google.code.gson:gson:jar:2.8.5",
        "com.google.flogger:flogger-system-backend:0.3.1",
        "com.google.flogger:flogger:0.3.1",
        "com.google.guava:failureaccess:1.0.1",
        "com.google.guava:guava-testlib:27.1-jre",
        "com.google.guava:guava:27.1-jre",
        "com.google.http-client:google-http-client-gson:jar:1.27.0",
        "com.google.http-client:google-http-client-test:jar:1.27.0",
        "com.google.http-client:google-http-client:jar:1.27.0",
        "com.google.jimfs:jimfs:1.1",
        "com.google.re2j:re2j:1.2",
        "com.google.truth:truth:0.45",
        "com.googlecode.java-diff-utils:diffutils:1.3.0",
        "commons-codec:commons-codec:jar:1.11",
        "junit:junit:4.11",
        "net.bytebuddy:byte-buddy-agent:1.9.10",
        "net.bytebuddy:byte-buddy:1.9.10",
        "org.mockito:mockito-core:2.28.2",
        "org.objenesis:objenesis:1.0",
    ],
    repositories = [
        "https://jcenter.bintray.com",
        "https://maven.google.com",
        "https://repo1.maven.org/maven2",
    ],
    fetch_sources = True,
    # Update maven_install.json with 'bazel run @unpinned_maven//:pin'
    maven_install_json = "@copybara//:maven_install.json",
)

load("@maven//:defs.bzl", "pinned_maven_install")
pinned_maven_install()
=======
# LICENSE: The Apache Software License, Version 2.0
http_archive(
    name = "rules_java",
    url = "https://github.com/bazelbuild/rules_java/releases/download/0.1.0/rules_java-0.1.0.tar.gz",
    sha256 = "52423cb07384572ab60ef1132b0c7ded3a25c421036176c0273873ec82f5d2b2",
)

# LICENSE: The Apache Software License, Version 2.0
http_archive(
    name = "rules_python",
    url = "https://github.com/bazelbuild/rules_python/archive/9d68f24659e8ce8b736590ba1e4418af06ec2552.zip",
    strip_prefix = "rules_python-9d68f24659e8ce8b736590ba1e4418af06ec2552"
)

# LICENSE: The Apache Software License, Version 2.0
http_archive(
    name = "rules_cc",
    url = "https://github.com/bazelbuild/rules_cc/archive/ea5c5422a6b9e79e6432de3b2b29bbd84eb41081.zip",
    strip_prefix = "rules_cc-ea5c5422a6b9e79e6432de3b2b29bbd84eb41081"
)

# LICENSE: The Apache Software License, Version 2.0
http_archive(
    name = "rules_proto",
    url = "https://github.com/bazelbuild/rules_proto/archive/9cd4f8f1ede19d81c6d48910429fe96776e567b1.zip",
    strip_prefix = "rules_proto-9cd4f8f1ede19d81c6d48910429fe96776e567b1"
)

# LICENSE: New BSD
maven_jar(
    name = "re2j",
    artifact = "com.google.re2j:re2j:1.2",
    sha1 = "4361eed4abe6f84d982cbb26749825f285996dd2",
)
>>>>>>> 640883b8
<|MERGE_RESOLUTION|>--- conflicted
+++ resolved
@@ -39,7 +39,6 @@
     sha256 = "5bdc04987af79bd27bc5b00fe30f59a858f77ffa0bd2d8143d5b31ad8b1bd71c",
 )
 
-<<<<<<< HEAD
 RULES_JVM_EXTERNAL_TAG = "2.6"
 RULES_JVM_EXTERNAL_SHA = "064b9085b21c349c8bd8be015a73efd6226dd2ff7d474797b3507ceca29544bb"
 
@@ -92,7 +91,7 @@
 
 load("@maven//:defs.bzl", "pinned_maven_install")
 pinned_maven_install()
-=======
+
 # LICENSE: The Apache Software License, Version 2.0
 http_archive(
     name = "rules_java",
@@ -126,5 +125,4 @@
     name = "re2j",
     artifact = "com.google.re2j:re2j:1.2",
     sha1 = "4361eed4abe6f84d982cbb26749825f285996dd2",
-)
->>>>>>> 640883b8
+)